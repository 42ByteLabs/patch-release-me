name: "Test Action"

on:
  push:
    branches: ["main"]

permissions:
  contents: read
  packages: read

jobs:
  action-testing:
    runs-on: ubuntu-latest
    steps:
      - uses: actions/checkout@v4

      - name: "Run Action"
<<<<<<< HEAD
        uses: 42ByteLabs/patch-release-me@0.3.0
=======
        uses: 42ByteLabs/patch-release-me@0.2.1
>>>>>>> 717b9852
<|MERGE_RESOLUTION|>--- conflicted
+++ resolved
@@ -15,8 +15,4 @@
       - uses: actions/checkout@v4
 
       - name: "Run Action"
-<<<<<<< HEAD
-        uses: 42ByteLabs/patch-release-me@0.3.0
-=======
-        uses: 42ByteLabs/patch-release-me@0.2.1
->>>>>>> 717b9852
+        uses: 42ByteLabs/patch-release-me@0.3.0